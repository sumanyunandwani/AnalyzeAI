"""
This module contains the main FastAPI application for handling prompt execution,
user count updates, and retrieving business names.
"""
# ----------------------------- Importing Required Libraries -----------------------------
import os
from contextlib import asynccontextmanager
from fastapi import FastAPI, Request
from fastapi.middleware.cors import CORSMiddleware
from fastapi.responses import JSONResponse, FileResponse
from starlette.middleware.sessions import SessionMiddleware
from core.request_validation import RequestValidation
from celery_task.celery_app import celery_app
from celery.result import AsyncResult
from celery.exceptions import CeleryError
from core.database_connection import AsyncSQLAlchemySingleton
from core.custom_logger import CustomLogger
from core.database_wrapper import DatabaseWrapper
from celery_task.task import execute_prompt_task


# ----------------------------- Initializing the environment -----------------------------
# Startup and shutdown events for the FastAPI application
@asynccontextmanager
async def lifespan(fastapi_app: FastAPI):
    """
    Lifespan event to initialize the database connection and create schema if not exists.
    """
    db = AsyncSQLAlchemySingleton()
    db.init_engine()
    await db.create_schema_if_not_exists()
    await db.seed_business_domains()
    fastapi_app.state.db = db
    yield
    # NOTE: Cleanup can be added here if needed

# Initialize the logger
logger = CustomLogger.setup_logger(__name__)

# Initialize the FastAPI application
app = FastAPI(lifespan=lifespan)

# Initialize the session middleware
app.add_middleware(
    SessionMiddleware,
    secret_key = os.getenv("SESSION_SECRET"),
    same_site = "lax",
    # https_only = True # NOTE: Turn it on in Production
)

# CORS middleware to allow cross-origin requests
app.add_middleware(
    CORSMiddleware,
    allow_origins=["*"],
    allow_credentials=True,
    allow_methods=["*"],
    allow_headers=["*"],
)

# Initiate Validation Utility
request_validator = RequestValidation(logger=logger)

# ----------------------------- API Endpoints -----------------------------
# Endpoint to execute a prompt based on the provided tag
@app.post("/prompt/{tag}")
async def enqueue_prompt(tag: str, request: Request = None) -> JSONResponse:
    """
    Execute a prompt based on the provided tag and text.
    
    Args:
        tag (str): The tag associated with the prompt.
        text (str): The text to be used in the prompt execution.
    
    Returns:
        str: The response from executing the prompt.
    """
    # Wait for the request JSON to be available
    request_json = await request.json()

    # Log the tag and request JSON
    logger.debug(f"Executing prompt for tag: {tag}")
    logger.debug(f"Request JSON: {request_json}")

    # Validate Request
    await request_validator.validate_request(
        request=request_json,
        required_keys=[
            "script",
            "business"
        ])

    # Validate Count
    jwt_token = request.cookies.get("access_token", None)

    try:

        task = execute_prompt_task.delay(
            tag=tag,
            request_json=request_json,
            jwt_token=jwt_token,
            ip_address=request.client.host if request.client else None
        )
        return JSONResponse({
            "task_id": task.id,
            "status": "queued"
        })

    except (CeleryError, ValueError, RuntimeError) as e:
        logger.error(f"Celery error enqueueing task: {e}")
        return JSONResponse(
            content={"error": str(e)},
            status_code=500
        )

# Endpoint to update the user count
@app.put("/update/user/count/{count}")
async def update_user_count(count: int, request: Request) -> JSONResponse:
    """
    Update the user count based on the provided count.
    Args:
        count (int): The count to be updated.
        request (Request): The request object containing user information.
    Returns:
        JSONResponse: A response indicating the success or failure of the operation.
    """
    # Awaiting the request JSON
    await request.json()

    # Validate the request
    await request_validator.validate_request(
        request=request,
        required_keys=["acess_token"]
    )

    # Initialize the DatabaseWrapper
    db_wrapper = DatabaseWrapper(
        db_connection=app.state.db,
        logger=logger
    )

    # Update the count for the user
    success = await db_wrapper.update_count_for_user_from_request(
        request=request,
        new_count=count
    )

    # Return the response
    return JSONResponse(
        content={"success": success, "message": "User count updated successfully."},
        status_code=200
    )

<<<<<<< HEAD
=======

@app.get("/task/{task_id}")
async def get_task_status(task_id: str) -> JSONResponse:
    """
    Get the status of a Celery task by its ID.

    Args:
        task_id (str): The ID of the Celery task.

    Returns:
        JSONResponse: A JSON response containing the task status and result if available.
    """
    result = AsyncResult(task_id, app=celery_app)
    if result.state == "PENDING":
        return JSONResponse({"task_id": task_id, "status": "pending"})
    elif result.state == "SUCCESS":
        file_path: str | None = result.result.get("file_path", None)
        if file_path:
            return FileResponse(
                path=file_path,
                filename="Bdoc-by-AnalyzeAI.pdf",
                media_type='application/pdf'
            )
        return JSONResponse({
            "task_id": task_id,
            "status": "completed",
            "result": result.result
        })
    elif result.state == "FAILURE":
        return JSONResponse({
            "task_id": task_id,
            "status": "failed",
            "error": str(result.result)
        })
    return JSONResponse({"task_id": task_id, "status": result.state})

>>>>>>> fa1ef358
# Endpoint to get all the business names
@app.get("/business/names")
async def get_all_business_names() -> JSONResponse:
    """
<<<<<<< HEAD
    Retrieve all Supporting Business Names

    Args:
        request (Request): Request Object
=======
    Retrieve all Supporting Business Names from the database.
>>>>>>> fa1ef358

    Returns:
        JSONResponse: JSON with key names and value list of business names
    """
    # Initialize the DatabaseWrapper
    db_wrapper = DatabaseWrapper(
        db_connection=app.state.db,
        logger=logger
    )

    # Return JSON Response where names is the key
    return JSONResponse(
        {
            "names": await db_wrapper.get_all_business()
        }
    )<|MERGE_RESOLUTION|>--- conflicted
+++ resolved
@@ -150,8 +150,6 @@
         status_code=200
     )
 
-<<<<<<< HEAD
-=======
 
 @app.get("/task/{task_id}")
 async def get_task_status(task_id: str) -> JSONResponse:
@@ -188,19 +186,15 @@
         })
     return JSONResponse({"task_id": task_id, "status": result.state})
 
->>>>>>> fa1ef358
 # Endpoint to get all the business names
 @app.get("/business/names")
 async def get_all_business_names() -> JSONResponse:
     """
-<<<<<<< HEAD
     Retrieve all Supporting Business Names
 
     Args:
         request (Request): Request Object
-=======
     Retrieve all Supporting Business Names from the database.
->>>>>>> fa1ef358
 
     Returns:
         JSONResponse: JSON with key names and value list of business names
